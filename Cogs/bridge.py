import logging
import discord
import asyncio
import copy
from os import linesep
from conf import config
from .base_cog import BaseCog
from collections import deque

log = logging.getLogger(__name__)

class MessageCacheItem:
    """An item in the message cache.
    
    The message cache associates each message posted in a bridge channel with several webhook messages that were posted in order to forward this to other channels.
    Note that multiple webhook messages might be posted per bridged channel, so the number of webhook messages is larger or equal to the number of bridged channels (minus the one the message was originally posted in).

    We only store message ids instead of message objects to save memory and to catch errors with deleted messages.
    """

    def __init__(self, message_id: int, channel_id: int):
        self.message_id = message_id
        self.channel_id = channel_id # This is needed since we have to find the original message (to get its author) by its id for replies, which is only possible with the channel it was posted in. Also, we need to restrict mentions to that channel.

        # These are per bridged channel.
        # Every bridged channel gets a list of webhook message ids.
        # Note that we also keep the channel id for each message to know which webhook to delete or edit each message with.
        self.webhook_message_ids = []

    def find_message_for_reply(self, webhook_message_id):
        """Check if this message is the one the user is replying to."""

        # Test content messages first:
        if webhook_message_id in [x[0] for x in self.webhook_message_ids]:
            return True
        return False

    def find_message(self, message_id):
        return self.message_id == message_id


class ServerBridge(BaseCog):
    """A cog for forwarding messages between servers. Multiple servers can be involved in a bridge, but every server can only have one channel per bridge. You can, however, have multiple bridges per server."""

    def __init__(self, bot):
        BaseCog.__init__(self, bot)
        self.bot = bot
        self.bot.info_text += 'Server bridge:' + linesep + '  The bridge feature allows forwarding messages between multiple servers. Every server can have one or more channels per bridge, and a server can have multiple bridges. Please contact the bot admin to set up a server bridge.' + linesep + linesep

        self.inconsistency_text = '**[BRIDGE]** Some recent messages may not have been forwarded during bot downtime.'

        # First, split by spaces between bridges.
        all_bridges = config.get('ServerBridge', 'bridges', fallback='').split()

        # Now build a list of lists, each nested list containing IDs of linked channels.
        self.bridges = [[int(element) for element in bridge.split(',')] for bridge in all_bridges]

        self.bot_id = int(config.get('ServerBridge', 'bot_id', fallback='0'))

        self.cache_size_per_bridge = int(config.get('ServerBridge', 'cache_size_per_bridge', fallback='100'))

        # This will be filled with (channel id, (webhook, bridge index)) pairs.
        self.webhooks = {}

        # This is a runtime cache that associates messages sent by users with webhook messages of the forwarded post.
        # This is needed to be able to edit, delete or reply to webhook messages to mirror user actions.
        # I considered a dictionary from webhook message Id to message Ids, but we would have to keep an additional timestamp and purge the table periodically via a timed task. This seems a little complex for such an easy problem. Therefore, a double-ended queue is used to solve the timestamping problem "naturally" since older messages will be removed first from the deque once it is full. This makes finding messages O(n*m) in the reply case, and O(n) in the edit/delete case. This is not optimal, but we usually limit these deques to 100 elements per bridge, which should be reasonably few to iterate a linked list (and a regular one of <10 elements within). I reckon the message fetch is much more likely to be a bottleneck in practice (though I haven't done any measurements). By appending to the left, can find recent elements more quickly.
        self.message_cache = []


    async def on_ready(self):
        """Called by bot client's on_ready()."""

        try:
            print('=== BEGIN SERVER BRIDGE ===')
            print('Bot id: ' + str(self.bot_id))

            # If any of these cannot be retrieved or created (e.g. because missing permissions), the bridge will be ignored.
            for bridge_index, bridge in enumerate(self.bridges):
                self.message_cache.append(None)
                bridge_str = 'Bridge ' + str(bridge_index) + ': '
                channel = None
                loc_webhooks = []
                consistency_check_messages = []
                try:
                    for channel_id in bridge:
                        channel = self.bot.get_channel(channel_id)

                        found = False
                        for webhook in await channel.webhooks():
                            if webhook.name == '_bridge':
                                loc_webhooks.append((channel_id, webhook))
                                found = True
                                print('Found existing webhook for channel: ' + channel.name)
                                break
                        if not found:
                            webhook = await channel.create_webhook(name='_bridge')
                            loc_webhooks.append((channel_id, webhook))
                            print('Create new webhook for channel: ' + channel.name)
                        bridge_str += str(channel.name) + ', '

                        # Do a consistency check on all channels in this bridge. For this purpose, we collect the last messages from each channel and test for intersection later
                        try:
                            async for message in channel.history(limit=1):
                                consistency_check_messages.append(message.content)
                                break
                        except Exception as e:
                            log.exception(e)
                            await self.bot.log_channel.send('**[ERROR]** Error during startup consistency check of bridge ' + str(bridge_index) + '! ' + config.additional_error_message)
                except discord.Forbidden as e:
                    print('Missing manage webhooks permission on channel ' + str(channel.name))
                    await self.bot.log_channel.send('**[ERROR]** Missing manage webhooks permission on channel ' + str(channel.name) + '. ' + config.additional_error_message)
                except Exception as e:
                    log.exception(e)
                    print('Encountered error during bridge startup on bridge ' + str(bridge_index) + '. Check logs')
                    await self.bot.log_channel.send('**[ERROR]** Encountered error during bridge startup on bridge ' + str(bridge_index) + '. Check logs. ' + config.additional_error_message)
                else:
                    if len(loc_webhooks) == len(bridge):
                        # Successfully validated this bridge: Every channel has a webhook that exists in our dictionary.
                        for channel_id, webhook in loc_webhooks:
                            self.webhooks[channel_id] = (webhook, bridge_index)
                        if bridge_str:
                            bridge_str = bridge_str[:-2]
                        self.message_cache[bridge_index] = deque(maxlen=self.cache_size_per_bridge)
                    else:
                        print('Invalid bridge has ' + str(len(bridge)) + ' channels, but ' + str(len(loc_webhooks)) + ' webhooks. ')
                        await self.bot.log_channel.send('**[ERROR]** Invalid bridge has ' + str(len(bridge)) + ' channels, but ' + str(len(loc_webhooks)) + ' webhooks. ' + config.additional_error_message)

                    print(bridge_str)

                    # For the consistency check, we are looking for a single message that is contained within all others.
                    # We cannot check for equality since bridges messages will generally be supersets of the original ones,
                    # but finding one will account for all cases including empty messages as well as ones posted by the bot.
                    # NOTE: There are some false negatives for the detection such as if multiple messages have been posted in different channels when the bot was down that happen to be subsets of one another.
                    # NOTE: There are also false positives, so this could be improved; this mostly happens with split messages
                    print('Consistency startup check: ' + str(bridge_index))
                    fully_forwarded = False
                    if len(consistency_check_messages) == 0:
                        fully_forwarded = True
                    else:
                        for message_a in consistency_check_messages:
                            not_fully_forwarded = False
                            for message_b in consistency_check_messages:
                                if not message_b.startswith(message_a):
                                    not_fully_forwarded = True
                                    break
                            if not not_fully_forwarded:
                                fully_forwarded = True
                                break

                    if not fully_forwarded:
                        print('Consistency startup check found missing messages on bridge ' + str(bridge_index) + '!')
                        for channel_id in bridge:
                            channel = self.bot.get_channel(channel_id)
                            await channel.send(self.inconsistency_text)

            if len(self.message_cache) != len(self.bridges):
                raise ValueError('Message cache has len ' + str(len(self.message_cache)) + ' elements, while there are ' + str(len(self.bridges)) + ' bridges.')

            print('=== END SERVER BRIDGE ===')
        except Exception as e:
            print('Failed to initialize bridges. Check logs')
            await self.bot.log_channel.send('**[ERROR]** Failed to initialize bridges. Check logs. ' + config.additional_error_message)
            log.fatal(e)
            self.webhooks = {} # Make sure we never attempt to do anything


    async def on_message(self, message):
        """React to messages. Called by bot client."""

        # NOTE: exceptions are caught by calling function

<<<<<<< HEAD
        # Do not handle system messages (e.g. pin/unpin)
        if message.type != discord.MessageType.default:
=======
        if message.type != discord.MessageType.default:
            # Ignore system messages
>>>>>>> 6b8e79d2
            return

        if int(message.author.id) != int(self.bot_id) or self.inconsistency_text not in message.content:
            webhook_entry = self.webhooks.get(message.channel.id)
            if webhook_entry:
                # Make sure this is not one of our connected webhooks posting (else we'd endlessly ping-pong the same message)
                if message.webhook_id:
                    for channel_id, (webhook, bridge_index) in self.webhooks.items():
                        if message.webhook_id == webhook.id:
                            return

                # This channel is bridged, so we broadcast the message to all linked channels
                try:
                    await self.broadcast_message(message, webhook_entry[1])
                except Exception as e:
                    log.exception(e)
                    await self.bot.log_channel.send('**[ERROR]** A critical error occurred while broadcasting a message on server bridge (top level). Check logs. ' + config.additional_error_message)


    async def pin_or_unpin_message(self, message_id, channel_id, original_message):
        """Pin or unpin a message in a specific channel."""
        try:
            channel = self.bot.get_channel(channel_id)
            if not channel:
                raise ValueError('Failed to find channel with id ' + str(channel_id))

            message = await channel.fetch_message(message_id)
            if not message:
                raise ValueError('Failed to find webhook message with id ' + str(message_id))

            if original_message.pinned and not message.pinned:
                await message.pin()
            elif not original_message.pinned and message.pinned:
                await message.unpin()
        except Exception as e:
            log.exception(e)
            await self.bot.log_channel.send('**[ERROR]** Critical error trying to pin/unpin message in channel ' + str(channel_id) + ' ' + config.additional_error_message)


    async def handle_changed_pin_status(self, message, bridge_index):
        """Pin or unpin a message in all channels of a server bridge."""

        # NOTE: top-level exceptions are caught by calling function

        for i, cached_message in enumerate(self.message_cache[bridge_index]):
            if cached_message.find_message(message.id) or cached_message.find_message_for_reply(message.id):
                index = i

                # Found message in our cache, now pin/unpin all webhook messages associated with this:
                for (webhook_message_id, channel_id) in cached_message.webhook_message_ids:
                    await self.pin_or_unpin_message(webhook_message_id, channel_id, message)

                # Also try to pin or unpin the message itself it the pin/unpin was done on a webhook message:
                await self.pin_or_unpin_message(cached_message.message_id, cached_message.channel_id, message)

                # Found and handled the message, we are done
                break

    async def broadcast_message(self, message, bridge_index):
        """Broadcast a message to all subscribers in a server bridge."""

        bridge = self.bridges[bridge_index]
        
        # NOTE: exceptions are caught by calling function
        wait = True
        tts = False
        file = None
        files = None
        embed = None
        embeds = []

        allowed_mentions = discord.AllowedMentions(everyone=False, users=True, roles=False, replied_user=False)

        # Images are just pasted after the message contents to show up via discord's built-in expansion
        # NOTE: gen_text is actually abused by fallback error messages and reply mentions as well
        gen_text = ''

        # =====
        # NOTE: Since pinging replies are disabled, these should stay None throughout this function!
        reference_author_mention = None
        channel_with_mention = None # If we should ping a user in a channel, this will be set to the channel id
        # =====

        # NOTE: We build the reply embed before collecting attachments since we might add the @<author> bit towards the end of the message contents, so the quote has to come first if it exists
        reference_author = await self.get_reference_author_with_reply_embeds(message, embeds, reference_author_mention, channel_with_mention)

        embeds.extend(message.embeds)

        # Assemble a list of URLs and embeds to represent images and other attachments
        gen_text += await self.collect_attachments(message, embeds)

        message_cache_item = MessageCacheItem(message.id, message.channel.id)

        # Broadcast the message.
        for channel_id in bridge:
            try:
                # This is the channel the message was posted in, skip
                if channel_id == message.channel.id:
                    continue

                # Replies prepend the original author's name similar to Matrix bridge
                # The only time we want to include an actual mention is when a user replies to the bot (indicated by reference_author_mention being something other than None) - NOTE: This behavior is currently DISABLED!
                if message.reference and message.reference.message_id:
                    gen_text_with_reference = copy.copy(gen_text)

                    if not channel_with_mention or channel_with_mention != channel_id:
                        gen_text_with_reference += '\n(@' + reference_author + ')\n'
                    elif reference_author_mention:
                        gen_text_with_reference += '\n(' + reference_author_mention + ')\n'
                    else:
                        gen_text_with_reference += '\n(@<unknown user>)\n'
                else:
                    gen_text_with_reference = gen_text

                channel_webhook = self.webhooks.get(channel_id)[0]
                await self.send_with_webhook(channel_webhook, wait, message.author.display_name, message.author.avatar_url, tts, file, files, embed, embeds, allowed_mentions, gen_text_with_reference, message, message_cache_item)
            except Exception as e:
                log.exception(e)
                await self.bot.log_channel.send('**[ERROR]** A critical error occurred while forwarding a message on server bridge (low level) to channel ' + str(message.channel.name) + '. Check logs. ' + config.additional_error_message)
            # Now keep trying to send this message to the other channels if any remain

        try:
            # Record any messages that we were able to send. Even if any of the above calls threw, we still want to be able to work with other messages that were sent successfully so those can be deleted, edited or replied to
            if message_cache_item.webhook_message_ids:
                self.message_cache[bridge_index].appendleft(message_cache_item)
                # Debug code:
                #print('================== POST SEND ' + str(bridge_index))
                #for mci in self.message_cache[bridge_index]:
                #    print(str(mci.message_id) + ', ' + str(mci.channel_id) + ', ' + str(mci.webhook_message_ids))
        except Exception as e:
            log.exception(e)
            await self.bot.log_channel.send('**[ERROR]** Failed to cache message ' + str(message.id) + ' in channel ' + str(message.channel.name) + ' ' + config.additional_error_message)


    async def get_reference_author_with_reply_embeds(self, message, embeds, reference_author_mention, channel_with_mention):
        """Handle message replies by building an embed that contains the original author, their avatar, the message contents (up to a character limit) and a timestamp when the original message was sent. Returns a string containing the author of the reference message."""

        reference_author = '<unknown user>'
        if message.reference and message.reference.message_id:
            quoted_content = ''
            avatar_url = None
            created_at = None

            try:
                reference_message = message.reference.cached_message
                if not reference_message:
                    reference_message = await message.channel.fetch_message(message.reference.message_id)

                if reference_message:
                    # User is replying to a forwarded message, hence we should ping the actual author of the original one (but only in the respective channel...)
                    # NOTE: There seems to be no way to know if the reply was a "pinging" one or not and we should respect that property, so this code is disabled!
                    #if reference_message.webhook_id is not None:
                        #try:
                            ## Try to find the cached message so that we know who posted the original one and where
                            #for cached_message in self.message_cache[bridge_index]:
                                #if cached_message.find_message_for_reply(reference_message.id):
                                    #original_channel = self.bot.get_channel(cached_message.channel_id)
                                    #if original_channel:
                                        #original_message = await original_channel.fetch_message(cached_message.message_id)
                                        #if original_message:
                                            ## NOTE: This doesn't work, so we can't actually ping.
                                            ## Only ping this user if the reply was set to ping
                                            #if original_message.author in message.mentions:
                                                #reference_author_mention = original_message.author.mention
                                                #channel_with_mention = original_channel.id
                                    #break
                        #except Exception as e:
                            #log.exception(e)
                            #await self.bot.log_channel.send('**[WARNING]** Failed to mention author on channel ' + str(message.channel.name) + '. Check logs. ' + config.additional_error_message)
                            ## NOTE: reference_author_mention is now None, so we use the default one that doesn't ping

                    if reference_message.author.display_name:
                        reference_author = reference_message.author.display_name
                    if reference_message.author.avatar_url:
                        avatar_url = reference_message.author.avatar_url
                    created_at = reference_message.created_at
                    if reference_message.content:
                        chunk_size = 256 # This is not the actual character limit for embed descriptions, but we don't want the reply to become too bloated

                        # Use clean content to avoid mentions in the original message tagging people on replies
                        if len(reference_message.content) <= chunk_size:
                            quoted_content = reference_message.clean_content
                        else:
                            quoted_content = reference_message.clean_content[:chunk_size - 3] + '...'
            except discord.errors.NotFound as e:
                quoted_content = '_<This message was deleted>_'
            except Exception as e:
                log.exception(e)
                await self.bot.log_channel.send('**[ERROR]** A critical error occurred while trying to collect info for reply embed on channel ' + str(message.channel.name) + '. Check logs. ' + config.additional_error_message)
                quoted_content = '_<The message referenced by this reply could not be forwarded due to an internal error>_'
            finally:
                try:
                    quote_embed = discord.Embed()
                    if avatar_url:
                        quote_embed.set_author(name=reference_author, icon_url=avatar_url)
                    else:
                        quote_embed.set_author(name=reference_author)
                    quote_embed.description = quoted_content
                    if created_at:
                        quote_embed.timestamp = created_at
                    embeds.append(quote_embed)
                except Exception as e:
                    log.exception(e)
                    await self.bot.log_channel.send('**[ERROR]** A critical error occurred while trying to build reply embed on channel ' + str(message.channel.name) + '. Check logs. ' + config.additional_error_message)

        return reference_author

    async def collect_attachments(self, message, embeds):
        """Utility function re-used by edits. Returns generated text containing links to append to the message when being forwarded. _embeds_ is also an OUTPUT."""

        auto_generated = ''
        gen_text = ''

        # Collect lists of attachment URLs
        try:
            if message.attachments:
                for attachment in message.attachments:
                    # Images can be embedded by discord
                    if attachment.content_type and attachment.content_type.startswith('image'):
                        gen_text += attachment.url + '\n'
                    # Other attachments go in a separate list of URLs to place inside an embed
                    else:
                        auto_generated += attachment.url + '\n'
        except Exception as e:
            log.exception(e)
            await self.bot.log_channel.send('**[ERROR]** A critical error occurred while trying to build list of attachment URLs on channel ' + str(message.channel.name) + '. Check logs. ' + config.additional_error_message)
            try:
                error_embed = discord.Embed()
                error_embed.description = '_<The original message contains attachments that could not be forwarded due to an internal error>_'
                embeds.append(error_embed)
            except Exception as e:
                log.exception(e)
                await self.bot.log_channel.send('**[ERROR]** A critical error occurred while trying to build attachment error embed on channel ' + str(message.channel.name) + '. Check logs. ' + config.additional_error_message)
                gen_text += '_<The original message contains attachments that could not be forwarded due to an internal error>_\n'

        # Build the URL embeds
        try:
            if auto_generated:

                # This must not exceed the maximum amount of characters in an embed field
                chunk_size = 1024
                if len(auto_generated) <= chunk_size:
                    attachments_embed = discord.Embed()
                    attachments_embed.add_field(name='Attachments (auto-generated):', value=auto_generated, inline=True)
                    embeds.append(attachments_embed)
                else:
                    # Too large, has to be split
                    increment = chunk_size
                    i = 0
                    j = 0
                    while i < len(auto_generated):
                        attachments_embed = discord.Embed()
                        chunk = auto_generated[i:i+increment]
                        newline = chunk.rfind('\n')
                        if newline == -1:
                            # This attachment has an url that's longer than the maximum size of an embed field.
                            # We don't know where the next url starts so just abort and tell everyone that the rest of the attachments is missing
                            attachments_embed.add_field(name='Attachments (auto-generated, pt. ' + str(j+1) + '):', value='<missing some attachments due to an internal error>', inline=True)
                            embeds.append(attachments_embed)
                            await self.bot.log_channel.send('**[WARNING]** Attachment URL is longer than maximum size of an embed field! ' + str(message.channel.name) + ' ' + config.additional_error_message)
                            break
                        if newline < i+chunk_size-1:
                            # We are trying to split in the middle of an url, don't do that
                            chunk = auto_generated[i:i+newline]
                            increment = newline + 1
                        else:
                            increment = chunk_size
                        i += increment
                        j += 1

                        # If this goes beyond discord's 25 fields limit, we throw an error and the message is not forwarded;
                        # let's keep in mind that discord (at the time of this writing) only supports 10 attachments per message, so this should never happen.
                        attachments_embed.add_field(name='Attachments (auto-generated, pt. ' + str(j) + '):', value=chunk, inline=True)
                        embeds.append(attachments_embed)
        except Exception as e:
            log.exception(e)
            await self.bot.log_channel.send('**[ERROR]** A critical error occurred while trying to build attachment list embed on channel ' + str(message.channel.name) + '. Check logs. ' + config.additional_error_message)
            try:
                error_embed = discord.Embed()
                error_embed.description = '_<The original message contains attachments that could not be forwarded due to an internal error>_'
                embeds.append(error_embed)
            except Exception as e:
                log.exception(e)
                await self.bot.log_channel.send('**[ERROR]** A critical error occurred while trying to build attachment error embed (non-image) on channel ' + str(message.channel.name) + '. Check logs. ' + config.additional_error_message)
                gen_text += '_<The original message contains attachments that could not be forwarded due to an internal error>_\n'

        # Discord has a hard limit of 10 embeds per message
        max_embeds = 10
        if len(embeds) > max_embeds:
            await self.bot.log_channel.send('**[WARNING]** Someone sent a message that resulted in more than ' + str(max_embeds) + ' embeds! ' + str(message.channel.name) + ' ' + config.additional_error_message)
            try:
                #embeds = embeds[:max_embeds-1] # NOTE: This ceased to work when I moved this whole logic into a function, see alternative below:
                while len(embeds) > max_embeds:
                    embeds.pop()
                # Erase another one to get space for the error embed
                if len(embeds) > 0:
                    embeds.pop()
                error_embed = discord.Embed()
                error_embed.description = '_<Warning: This message is incomplete due to an internal error>_'
                embeds.append(error_embed)
            except Exception as e:
                log.exception(e)
                await self.bot.log_channel.send('**[ERROR]** A critical error occurred while trying to cut down embeds to max length on channel ' + str(message.channel.name) + '. Check logs. ' + config.additional_error_message)
                gen_text += '_<Warning: This message is incomplete due to an internal error>_\n'

        return gen_text


    async def send_with_webhook(self, webhook, wait, username, avatar_url, tts, file, files, embed, embeds, allowed_mentions, gen_text, message, message_cache_item):
        """Forward a message using a webhook."""

        out_messages = []
        posted_anything = False

        try:
            await self.split_message(embeds, gen_text, message, out_messages)

            if out_messages:
                if len(out_messages) > 1:
                    for msg in out_messages[:-1]:
                        await self.send_with_webhook_internal(webhook=webhook, content=msg, wait=wait, username=username, avatar_url=avatar_url, tts=tts, file=None, files=None, embed=None, embeds=None, allowed_mentions=allowed_mentions, sent_webhook_messages=message_cache_item.webhook_message_ids, message=message)
                        posted_anything = True

                # Last message carries the embeds
                await self.send_with_webhook_internal(webhook=webhook, content=out_messages[-1], wait=wait, username=username, avatar_url=avatar_url, tts=tts, file=file, files=files, embed=embed, embeds=embeds, allowed_mentions=allowed_mentions, sent_webhook_messages=message_cache_item.webhook_message_ids, message=message)
                posted_anything = True # Not strictly necessary, but probably good practice
            elif embeds:
                await self.send_with_webhook_internal(webhook=webhook, content=message.clean_content, wait=wait, username=username, avatar_url=avatar_url, tts=tts, file=file, files=files, embed=embed, embeds=embeds, allowed_mentions=allowed_mentions, sent_webhook_messages=message_cache_item.webhook_message_ids, message=message)
                posted_anything = True # Not strictly necessary, but probably good practice
            else:
                raise ValueError('No messages and embeds to send after splitting!')

        # Catch exceptions here to let people know that the message was incomplete; if this fails (i.e. throws), we still get the log
        except Exception as e:
            log.exception(e)
            await self.bot.log_channel.send('**[ERROR]** Critical error occurred while posting messages! ' + str(message.channel.name) + ' ' + config.additional_error_message)
            error_embed = discord.Embed()
            error_embed.description = '_<The original message contains some content that could not be forwarded due to an internal error>_'
            # If we sent nothing due to an exception, we should still send the original content together with the error embed so that at least the message itself is forwarded.
            except_message_content = message.clean_content if not posted_anything else ''
            await self.send_with_webhook_internal(webhook=webhook, content=except_message_content, wait=wait, username=username, avatar_url=avatar_url, tts=tts, file=None, files=None, embed=error_embed, embeds=None, allowed_mentions=allowed_mentions, sent_webhook_messages=message_cache_item.webhook_message_ids, message=message)


    async def split_message(self, embeds, gen_text, message, out_messages):
        """Split a message in case it has too many characters."""

        # NOTE: exceptions are caught by calling function

        chunk_size = 2000
        final_content = message.clean_content + '\n' + gen_text

        if len(final_content) <= chunk_size:
            # No splitting required, this message will be sent with all the embeds
            out_messages.append(final_content)
        else:
            # Too large, has to be split
            increment = chunk_size
            i = 0
            while i < len(final_content):
                chunk = final_content[i:i+increment]
                newline = chunk.rfind('\n')
                if newline == -1 or newline >= i+chunk_size-1:
                    # len(final_content) - 1 = x + i
                    increment = min(chunk_size, len(final_content) - 1 - i)
                else:
                    # We are trying to split in the middle of an url, don't do that
                    chunk = final_content[i:i+newline]
                    increment = newline + 1
                i += increment
                if chunk:
                    out_messages.append(chunk)


    async def send_with_webhook_internal(self, webhook, content, wait, username, avatar_url, tts, file, files, embed, embeds, allowed_mentions, sent_webhook_messages, message):
        """Sends a message with a webhook. No splicing of content to handle oversized messages."""

        try:
            webhook_message = await webhook.send(content=content, wait=wait, username=username, avatar_url=avatar_url, tts=tts, file=file, files=files, embed=embed, embeds=embeds, allowed_mentions=allowed_mentions)
        except discord.errors.HTTPException as e:
            # Discord has a hard limit of 6000 characters across all embeds (including title, description, ...)
            if 'Invalid Form Body' in str(e):
                log.exception(e)
                await self.bot.log_channel.send('**[WARNING]** Someone sent a message that resulted in a 400 invalid form body! ' + str(message.channel.name) + ' ' + config.additional_error_message)

                # If this message had embeds, try sending without them but post an error (since this is likely due to the 6000 character across all embeds limit)
                if len(embeds) > 0 or embed:
                    error_embed = discord.Embed()
                    error_embed.description = '_<The original message contains some additional non-text elements that could not be forwarded due to an internal error>_'
                    try:
                        webhook_message = await webhook.send(content=content, wait=wait, username=username, avatar_url=avatar_url, tts=tts, file=file, files=files, embed=error_embed, embeds=None, allowed_mentions=allowed_mentions)
                    except Exception as e:
                        log.exception(e)
                        await self.bot.log_channel.send('**[ERROR]** Critical error occurred while trying to send invalid form body error message! ' + str(message.channel.name) + ' ' + config.additional_error_message)
                        # Tough luck, try without any embeds
                        webhook_message = await webhook.send(content=content, wait=wait, username=username, avatar_url=avatar_url, tts=tts, file=file, files=files, embed=None, embeds=None, allowed_mentions=allowed_mentions)
            else:
                raise e

        # Not sure if this can actually happen
        if not webhook_message:
            await self.bot.log_channel.send('**[ERROR]** Sent message via webhook without exception, but the message is NONE! ' + str(message.channel.name) + ' ' + config.additional_error_message)
        else:
            sent_webhook_messages.append((webhook_message.id, webhook_message.channel.id))


    async def on_message_edit(self, before, after):
        """React to edited messages. Called by bot client."""

        # NOTE: exceptions are caught by calling function
        if int(after.author.id) != int(self.bot_id):
            webhook_entry = self.webhooks.get(after.channel.id)
            if webhook_entry:
                author_name = str(after.author.display_name)
                if not author_name:
                    await self.bot.log_channel.send('**[ERROR]** Unknown author, rejecting edit on message in ' + str(after.channel.name) + ' ' + config.additional_error_message)
                    return

                bridge_index = webhook_entry[1]

                # This is a pin/unpin event, handle only this aspect of it
                if before.pinned != after.pinned:
                    try:
                        await self.handle_changed_pin_status(after, bridge_index)
                    except Exception as e:
                        log.exception(e)
                        await self.bot.log_channel.send('**[ERROR]** Failed to pin/unpin message in channel ' + str(after.channel.name) + ' ' + config.additional_error_message)

                    return

                # Make sure this is not one of our connected webhooks editing
                if after.webhook_id:
                    for channel_id, (webhook, bridge_index) in self.webhooks.items():
                        if after.webhook_id == webhook.id:
                            return

                gen_text = ''
                embeds = []

                # =====
                # NOTE: Since pinging replies are disabled, these should stay None throughout this function!
                reference_author_mention = None
                channel_with_mention = None # If we should ping a user in a channel, this will be set to the channel id
                # =====

                # NOTE: We build the reply embed before collecting attachments since we might add the @<author> bit towards the end of the message contents, so the quote has to come first if it exists
                reference_author = await self.get_reference_author_with_reply_embeds(after, embeds, reference_author_mention, channel_with_mention)

                embeds.extend(after.embeds)
                gen_text += await self.collect_attachments(after, embeds)

                # Try to find the cached message so that we know which webhook messages we need to edit
                for cached_message in self.message_cache[bridge_index]:
                    if cached_message.find_message(after.id):
                        out_messages = []

                        # Replies prepend the original author's name similar to Matrix bridge
                        # The only time we want to include an actual mention is when a user replies to the bot (indicated by reference_author_mention being something other than None) - NOTE: This behavior is currently DISABLED! TODO: If there is ever a way to find out if a reply is pinging or not, this needs to be adjusted to work like the code in broadcast_message!
                        if after.reference and after.reference.message_id:
                            gen_text += '\n(@' + reference_author + ')\n'

                        # Found this message in the cache, so we know we can edit its counterparts.
                        await self.split_message(embeds, gen_text, after, out_messages)

                        if not out_messages:
                            await self.bot.log_channel.send('**[ERROR]** Message edited by ' + author_name + ' on channel ' + str(after.channel.name) + ' is empty, rejecting. ' + config.additional_error_message)
                            return

                        allowed_mentions = discord.AllowedMentions(everyone=False, users=True, roles=False, replied_user=False)

                        # These may be overwritten during an iteration, so make a backup so they an be restored for the next one
                        pukcab_len_embeds = len(embeds)
                        pukcab_out_messages = copy.copy(out_messages)

                        # Go through all channels in this bridge, collect all messages posted in each respective channel, and try to fill them with the new content
                        for channel_id in self.bridges[bridge_index]:
                            if channel_id == after.channel.id:
                                continue

                            try:
                                message_list = [y[0] for y in list(filter(lambda x: (x[1] == channel_id), cached_message.webhook_message_ids))]

                                if not message_list:
                                    await self.bot.log_channel.send('**[ERROR]** Message edited by ' + author_name + ' on channel ' + str(after.channel.name) + ' found no messages, rejecting. ' + config.additional_error_message)
                                    continue

                                channel_webhook = self.webhooks.get(channel_id)[0]

                                if len(out_messages) != len(message_list):
                                    await self.bot.log_channel.send('**[WARNING]** Message edited by ' + author_name + ' on channel ' + str(after.channel.name) + ' has ' + str(len(out_messages)) + ' to edit but ' + str(len(message_list)) + ' messages available. ' + config.additional_error_message)

                                if len(out_messages) > len(message_list):
                                    # We cannot insert new messages into the timeline in hindsight and if we just went with the message content we would lose some attachments.
                                    # Therefore, we send an error embed to notify the user.
                                    await self.bot.log_channel.send('**[ERROR]** Edit by ' + author_name + ' resulted in more messages than before! ' + str(after.channel.name) + ' ' + config.additional_error_message)

                                    # Embed array needs to be copied so that the error embed is not duplicated for other channels.
                                    embeds_copy = copy.copy(embeds)
                                    error_embed = discord.Embed()
                                    error_embed.description = '_<This message was edited and now exceeds the character limit. Please ask the original author to resend the text contents.>_'
                                    embeds_copy.append(error_embed)

                                    for index, webhook_message_id in enumerate(message_list[:-1]):
                                        # We have more messages to send than messages to edit, so this needs to be checked
                                        if index < len(out_messages):
                                            updated_content = out_messages[index]

                                            # Try to edit these but don't throw so that we can try getting the embeds through with the last message
                                            try:
                                                await channel_webhook.edit_message(webhook_message_id, content=updated_content, allowed_mentions=allowed_mentions)
                                            finally:
                                                pass

                                    updated_content = out_messages[len(message_list)-1] # Last message that we can send...
                                    webhook_message_id = message_list[-1] # Last webhook message we can use to edit in content

                                    # Last message carries the embeds.
                                    await channel_webhook.edit_message(webhook_message_id, content=updated_content, embeds=embeds_copy, allowed_mentions=allowed_mentions)
                                else:
                                    # Check if we need to delete any obsolete messages (text shrinked due to edit)
                                    message_index = len(message_list) - 1

                                    while len(out_messages) < len(message_list):
                                        webhook_message_id = None
                                        try:
                                            webhook_message_id = message_list.pop()
                                            cached_message.webhook_message_ids = [x for x in cached_message.webhook_message_ids if x[0] != webhook_message_id]
                                            await channel_webhook.delete_message(webhook_message_id)
                                        except Exception as e:
                                            log.exception(e)
                                            await self.bot.log_channel.send('**[ERROR]** Failed to delete message edited by ' + author_name + ' in channel ' + str(after.channel.name) + ' ' + config.additional_error_message)
                                            if webhook_message_id:
                                                error_embed = discord.Embed()
                                                error_embed.description = '_<This message was edited out but could not be deleted.>_'
                                                await channel_webhook.edit_message(webhook_message_id, content='', allowed_mentions=allowed_mentions, embed=error_embed)
                                                # If anything here threw, we don't continue editing since we have too many messages

                                    if len(out_messages) > 1:
                                        for index, webhook_message_id in enumerate(message_list[:-1]):
                                            # We might have more messages to send than messages to edit, so this needs to be checked
                                            if index < len(out_messages):
                                                updated_content = out_messages[index]
                                                await channel_webhook.edit_message(webhook_message_id, content=updated_content, allowed_mentions=allowed_mentions)

                                    # Last message carries the embeds
                                    updated_content = out_messages[-1]
                                    webhook_message_id = message_list[-1]
                                    await channel_webhook.edit_message(webhook_message_id, content=updated_content, embeds=embeds, allowed_mentions=allowed_mentions)

                            except Exception as e:
                                log.exception(e)
                                await self.bot.log_channel.send('**[ERROR]** Failed to edit message from channel ' + str(after.channel.name) + ' (author: ' + author_name + ') in channel ' + str(channel_id) + '. ' + config.additional_error_message)

                        # Debug code:
                        #print('================== POST EDIT ' + str(bridge_index))
                        #for mci in self.message_cache[bridge_index]:
                        #    print(str(mci.message_id) + ', ' + str(mci.channel_id) + ', ' + str(mci.webhook_message_ids))

                        # Found our message, no need to search further
                        break


    async def on_message_delete(self, message):
        """React to deleted messages. Called by bot client."""

        # NOTE: exceptions are caught by calling function
        if int(message.author.id) != int(self.bot_id):
            webhook_entry = self.webhooks.get(message.channel.id)
            if webhook_entry:
                # Make sure this is not one of our connected webhooks deleting
                if message.webhook_id:
                    for channel_id, (webhook, bridge_index) in self.webhooks.items():
                        if message.webhook_id == webhook.id:
                            return

                bridge_index = webhook_entry[1]
                index = -1

                # Try to find the cached message so that we know which webhook messages we need to delete
                for i, cached_message in enumerate(self.message_cache[bridge_index]):
                    if cached_message.find_message(message.id):
                        index = i

                        # This is the one, now delete all webhook messages associated with this:
                        for (webhook_message_id, channel_id) in cached_message.webhook_message_ids:
                            try:
                                channel_webhook = self.webhooks.get(channel_id)[0]
                                await channel_webhook.delete_message(webhook_message_id)
                            except Exception as e:
                                log.exception(e)
                                await self.bot.log_channel.send('**[ERROR]** Critical error trying to delete content webhook message in channel ' + str(channel_id) + ' deleted by ' + str(message.author.display_name) + ' ' + config.additional_error_message)

                try:
                    # O(n) again, but we don't do this too often
                    if index != -1:
                        del self.message_cache[bridge_index][index]
                except Exception as e:
                    # Failed, too bad but not critical
                    log.exception(e)
                    await self.bot.log_channel.send('**[WARNING]** Failed to delete message from cache ' + config.additional_error_message)

                # Debug code:
                #print('================== POST DELETE ' + str(bridge_index))
                #for mci in self.message_cache[bridge_index]:
                #    print(str(mci.message_id) + ', ' + str(mci.channel_id) + ', ' + str(mci.webhook_message_ids))



def setup(bot):
    """ServerBridge cog load."""
    bot.add_cog(ServerBridge(bot))
    log.info("ServerBridge cog loaded")<|MERGE_RESOLUTION|>--- conflicted
+++ resolved
@@ -170,13 +170,8 @@
 
         # NOTE: exceptions are caught by calling function
 
-<<<<<<< HEAD
-        # Do not handle system messages (e.g. pin/unpin)
-        if message.type != discord.MessageType.default:
-=======
         if message.type != discord.MessageType.default:
             # Ignore system messages
->>>>>>> 6b8e79d2
             return
 
         if int(message.author.id) != int(self.bot_id) or self.inconsistency_text not in message.content:
